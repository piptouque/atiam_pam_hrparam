--- conflicted
+++ resolved
@@ -25,9 +25,6 @@
 
 
 def to_db(data: npt.NDArray[float]) -> npt.NDArray[float]:
-<<<<<<< HEAD
-    return 20 * np.log(data)
-=======
     """[summary]
 
     Args:
@@ -50,7 +47,6 @@
         float: [description]
     """
     return to_db(np.sum(signal**2) / np.sum(noise**2))
->>>>>>> b25314da
 
 
 def load_data_json(path: str, cls=SimpleNamespace, **kwargs) -> object:
