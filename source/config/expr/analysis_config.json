--- conflicted
+++ resolved
@@ -42,12 +42,8 @@
         "whitening": {
             "n_fft": 1024,
             "ar_ordre": 10,
-<<<<<<< HEAD
-            "smoothing_factor": 3.1
-=======
             "smoothing_factor": 3.1,
             "quantile_ratio": 0.3
->>>>>>> b6905886
         },
         "ester": {
             "p_max": 32,
