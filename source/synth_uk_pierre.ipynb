--- conflicted
+++ resolved
@@ -14,20 +14,6 @@
   },
   {
    "cell_type": "code",
-<<<<<<< HEAD
-   "execution_count": 1,
-   "metadata": {},
-   "outputs": [
-    {
-     "ename": "ImportError",
-     "evalue": "cannot import name 'load_data_json' from 'util' (c:\\Users\\zliu7\\Documents\\M2 ATIAM\\PAM\\project codes\\atiam_pam_hrparam\\source\\util\\__init__.py)",
-     "output_type": "error",
-     "traceback": [
-      "\u001b[1;31m---------------------------------------------------------------------------\u001b[0m",
-      "\u001b[1;31mImportError\u001b[0m                               Traceback (most recent call last)",
-      "Input \u001b[1;32mIn [1]\u001b[0m, in \u001b[0;36m<module>\u001b[1;34m\u001b[0m\n\u001b[0;32m      9\u001b[0m \u001b[38;5;28;01mfrom\u001b[39;00m \u001b[38;5;21;01muk\u001b[39;00m\u001b[38;5;21;01m.\u001b[39;00m\u001b[38;5;21;01mdata\u001b[39;00m \u001b[38;5;28;01mimport\u001b[39;00m GuitarBodyData, GuitarStringData, Excitation\n\u001b[0;32m     10\u001b[0m \u001b[38;5;28;01mfrom\u001b[39;00m \u001b[38;5;21;01muk\u001b[39;00m\u001b[38;5;21;01m.\u001b[39;00m\u001b[38;5;21;01mstructure\u001b[39;00m \u001b[38;5;28;01mimport\u001b[39;00m GuitarString, GuitarBody, ModalSimulation\n\u001b[1;32m---> 11\u001b[0m \u001b[38;5;28;01mfrom\u001b[39;00m \u001b[38;5;21;01mutil\u001b[39;00m \u001b[38;5;28;01mimport\u001b[39;00m load_data_json, load_data_csv, make_modetime_dataframe\n",
-      "\u001b[1;31mImportError\u001b[0m: cannot import name 'load_data_json' from 'util' (c:\\Users\\zliu7\\Documents\\M2 ATIAM\\PAM\\project codes\\atiam_pam_hrparam\\source\\util\\__init__.py)"
-=======
    "execution_count": 7,
    "metadata": {},
    "outputs": [
@@ -37,7 +23,6 @@
      "text": [
       "The autoreload extension is already loaded. To reload it, use:\n",
       "  %reload_ext autoreload\n"
->>>>>>> 109cf6da
      ]
     }
    ],
