--- conflicted
+++ resolved
@@ -560,11 +560,7 @@
                 # solve constraints
                 #
                 ddq_ns[i][..., k] = w_mat_list[i] @ ddq_u_ns[i][..., k]
-<<<<<<< HEAD
                 #ddq_ns[i][..., k] = (w_mat @ np.vstack(ddq_u_ns)[..., k])[idx[i]:idx[i+1]]
-=======
-                # ddq_ns[i][..., k] = (w_mat @ np.ostack(ddq_u_ns)[..., k])[idx[i]:idx[i+1]]
->>>>>>> 2167cbac
                 #
                 dq_ns[i][..., k] = dq_ns[i][..., k - 1] + 0.5 * self.h * (
                     ddq_ns[i][..., k - 1] + ddq_ns[i][..., k]
